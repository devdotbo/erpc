package erpc

import (
	"context"
	"encoding/json"
	"errors"
	"io"
<<<<<<< HEAD
	"strconv"
=======
	"math/rand"
>>>>>>> 05710811
	"sync"
	"time"

	"github.com/failsafe-go/failsafe-go"
	"github.com/flair-sdk/erpc/common"
	"github.com/flair-sdk/erpc/config"
	"github.com/flair-sdk/erpc/data"
	"github.com/flair-sdk/erpc/health"
	"github.com/flair-sdk/erpc/resiliency"
	"github.com/flair-sdk/erpc/upstream"
	"github.com/prometheus/client_golang/prometheus"
	"github.com/rs/zerolog"
	"github.com/rs/zerolog/log"
)

type PreparedNetwork struct {
	NetworkId        string
	ProjectId        string
	FailsafePolicies []failsafe.Policy[any]
	Config           *config.NetworkConfig
	Logger           *zerolog.Logger
	Upstreams        []*upstream.PreparedUpstream
	mu               *sync.RWMutex

	rateLimitersRegistry *resiliency.RateLimitersRegistry
	failsafeExecutor     failsafe.Executor[interface{}]

	rateLimiterDal data.RateLimitersDAL
	cacheDal       data.CacheDAL

	evmBlockTracker *EvmBlockTracker
}

// WeightedRandomSelect selects an upstream based on their weighted probabilities
func WeightedRandomSelect(upstreams []*upstream.PreparedUpstream) *upstream.PreparedUpstream {
	totalScore := 0
	for _, upstream := range upstreams {
		totalScore += upstream.Score
	}

	if totalScore == 0 {
		return upstreams[0]
	}

	randomValue := rand.Intn(totalScore)

	for _, upstream := range upstreams {
		if randomValue < upstream.Score {
			return upstream
		}
		randomValue -= upstream.Score
	}

	// This should never be reached
	return upstreams[len(upstreams)-1]
}

// ReorderUpstreams reorders the upstreams based on their weighted probabilities
func ReorderUpstreams(upstreams []*upstream.PreparedUpstream) []*upstream.PreparedUpstream {
	reordered := make([]*upstream.PreparedUpstream, len(upstreams))
	remaining := append([]*upstream.PreparedUpstream{}, upstreams...)

	for i := range reordered {
		selected := WeightedRandomSelect(remaining)
		reordered[i] = selected

		// Remove selected item from remaining upstreams
		for j, upstream := range remaining {
			if upstream.Id == selected.Id {
				remaining = append(remaining[:j], remaining[j+1:]...)
				break
			}
		}
	}

	return reordered
}

var preparedNetworks map[string]*PreparedNetwork = make(map[string]*PreparedNetwork)

func (r *ProjectsRegistry) NewNetwork(
	logger *zerolog.Logger,
	evmJsonRpcCache *EvmJsonRpcCache,
	prjCfg *config.ProjectConfig,
	nwCfg *config.NetworkConfig,
) (*PreparedNetwork, error) {
	var key = prjCfg.Id

	if pn, ok := preparedNetworks[key]; ok {
		return pn, nil
	}

	var policies []failsafe.Policy[any]
	if (nwCfg != nil) && (nwCfg.Failsafe != nil) {
		pls, err := resiliency.CreateFailSafePolicies(key, nwCfg.Failsafe)
		if err != nil {
			return nil, err
		}
		policies = pls
	}

	var rateLimiterDal data.RateLimitersDAL

	preparedNetworks[key] = &PreparedNetwork{
		ProjectId:        prjCfg.Id,
		FailsafePolicies: policies,
		Config:           nwCfg,
<<<<<<< HEAD
		Logger:           logger,
=======
		Logger:           &ptr,
		mu:               &sync.RWMutex{},
>>>>>>> 05710811

		rateLimiterDal:       rateLimiterDal,
		rateLimitersRegistry: r.rateLimitersRegistry,
		failsafeExecutor:     failsafe.NewExecutor[interface{}](policies...),
	}

<<<<<<< HEAD
	switch nwCfg.Architecture {
	case "evm":
		preparedNetworks[key].cacheDal = evmJsonRpcCache.WithNetwork(preparedNetworks[key])
	default:
		return nil, errors.New("unknown network architecture")
	}

	return preparedNetworks[key], nil
=======
	ntw := preparedNetworks[key]
	return ntw, nil
>>>>>>> 05710811
}

func (n *PreparedNetwork) Bootstrap(ctx context.Context) error {
	if err := n.resolveNetworkId(ctx); err != nil {
		return err
	}

	if n.Architecture() == upstream.ArchitectureEvm {
		n.evmBlockTracker = NewEvmBlockTracker(n)
		if err := n.evmBlockTracker.Bootstrap(ctx); err != nil {
			return err
		}
	}

	return nil
}

func (n *PreparedNetwork) Architecture() string {
	return n.Config.Architecture
}

func (n *PreparedNetwork) Bootstrap() {
	go func(pn *PreparedNetwork) {
		ticker := time.NewTicker(1 * time.Second)
		for range ticker.C {
			upsList := ReorderUpstreams(pn.Upstreams)
			pn.mu.Lock()
			pn.Upstreams = upsList
			pn.mu.Unlock()
			pn.Logger.Info().Msg("Upstreams reordered")
		}
	}(n)
}

func (n *PreparedNetwork) Forward(ctx context.Context, req *common.NormalizedRequest, w common.ResponseWriter) error {
	n.Logger.Debug().Object("req", req).Msgf("forwarding request")

	if n.cacheDal != nil {
		n.Logger.Debug().Msgf("checking cache for request")
		cacheReader, err := n.cacheDal.GetWithReader(ctx, req)
		n.Logger.Debug().Err(err).Msgf("cache response: %v", cacheReader)
		if err != nil {
			n.Logger.Debug().Err(err).Msgf("could not find response in cache")
		}
		if cacheReader != nil {
			if w.TryLock() {
				w.AddHeader("Content-Type", "application/json")
				w.AddHeader("X-ERPC-Network", n.NetworkId)
				w.AddHeader("X-ERPC-Cache", "Hit")
				w, err := io.Copy(w, cacheReader)
				n.Logger.Info().Object("req", req).Int64("written", w).Err(err).Msgf("response served from cache")
				return err
			} else {
				return common.NewErrResponseWriteLock("<cache store>")
			}
		}
	}

	if err := n.acquireRateLimitPermit(req); err != nil {
		return err
	}

	var errorsByUpstream = []error{}

	// Configure the cache writer on the response writer so result can be cached
	go (func() {
		if n.cacheDal != nil {
			cwr, err := n.cacheDal.SetWithWriter(ctx, req)
			if err != nil {
				n.Logger.Warn().Err(err).Msgf("could not create cache response writer")
			} else {
				w.AddBodyWriter(cwr)
			}
		}
	})()

	// Function to prepare and forward the request to an upstream
	tryForward := func(
		u *upstream.PreparedUpstream,
		ctx context.Context,
	) (skipped bool, err error) {
		lg := u.Logger.With().Str("network", n.NetworkId).Logger()
		if u.Score < 0 {
			lg.Debug().Msgf("skipping upstream with negative score %d", u.Score)
			return true, nil
		}

		pr, err := u.PrepareRequest(req)
		lg.Debug().Err(err).Msgf("prepared request: %v", pr)
		if pr == nil && err == nil {
			return true, nil
		}
		if err != nil {
			return false, err
		}

		err = n.forwardToUpstream(u, ctx, pr, w)
		if !common.IsNull(err) {
			return false, err
		}

		lg.Info().Msgf("successfully forward request")
		return false, nil
	}

	if n.FailsafePolicies == nil || len(n.FailsafePolicies) == 0 {
		// Handling via simple loop over upstreams until one responds
		n.mu.RLock()
		var upsList = n.Upstreams
		n.mu.RUnlock()
		for _, u := range upsList {
			if _, err := tryForward(u, ctx); err != nil {
				errorsByUpstream = append(errorsByUpstream, err)
				continue
			}
			return nil
		}

		return common.NewErrUpstreamsExhausted(errorsByUpstream)
	}

	// Handling when FailsafePolicies are defined
	mtx := sync.Mutex{}
	i := 0
	_, execErr := n.failsafeExecutor.WithContext(ctx).GetWithExecution(func(exec failsafe.Execution[interface{}]) (interface{}, error) {
		// We should try all upstreams at least once, but using "i" we make sure
		// across different executions of the failsafe we pick up next upstream vs retrying the same upstream.
		// This mimicks a round-robin behavior, for example when doing hedge or retries.
		// Upstream-level retry is handled by the upstream itself (and its own failsafe policies).
		n.mu.RLock()
		upsList := n.Upstreams
		n.mu.RUnlock()

		ln := len(upsList)
		for count := 0; count < ln; count++ {
			mtx.Lock()
			u := upsList[i]
			n.Logger.Debug().Msgf("executing forward current index: %d", i)
			i++
			if i >= ln {
				i = 0
			}
			mtx.Unlock()
			n.Logger.Debug().Msgf("executing forward to upstream: %s", u.Id)

			skipped, err := tryForward(u, exec.Context())
			if err != nil && (errors.Is(err, context.DeadlineExceeded) || errors.Is(err, context.Canceled)) && exec.Hedges() > 0 {
				n.Logger.Debug().Err(err).Msgf("discarding hedged request to upstream %s: %v", u.Id, skipped)
				return nil, err
			}

			n.Logger.Debug().Err(err).Msgf("forwarded request to upstream %s skipped: %v err: %v", u.Id, skipped, err)
			if !skipped {
				return nil, err
			} else if err != nil {
				errorsByUpstream = append(errorsByUpstream, err)
				continue
			}
		}

		return nil, common.NewErrUpstreamsExhausted(errorsByUpstream)
	})

	if execErr != nil {
		return resiliency.TranslateFailsafeError(execErr)
	}

	return nil
}

// Send will call the upstream and parses the response, used in internal non-proxy flows such as block tracker
func (n *PreparedNetwork) Send(ctx context.Context, networkId string, req *common.NormalizedRequest) ([]byte, error) {
	rw := common.NewMemoryResponseWriter()
	crw := common.NewHttpCompositeResponseWriter(rw)

	err := n.Forward(ctx, req, crw)
	if err != nil {
		return nil, err
	}

	respBody, err := io.ReadAll(rw)
	if err != nil {
		return nil, err
	}

	return respBody, nil
}

func (n *PreparedNetwork) EvmGetChainId(ctx context.Context) (string, error) {
	pr := common.NewNormalizedRequest(n.NetworkId, []byte(`{"jsonrpc":"2.0","method":"eth_chainId","params":[]}`))
	respBytes, err := n.Send(ctx, n.NetworkId, pr)
	if err != nil {
		return "", err
	}

	jrr := &common.JsonRpcResponse{}
	err = json.Unmarshal(respBytes, jrr)
	if err != nil {
		return "", err
	}

	if jrr.Error != nil {
		return "", common.WrapJsonRpcError(jrr.Error)
	}

	log.Debug().Msgf("eth_chainId response: %+v", jrr)

	hex, err := common.NormalizeHex(jrr.Result)
	if err != nil {
		return "", err
	}

	dec, err := common.HexToUint64(hex)
	if err != nil {
		return "", err
	}

	return strconv.FormatUint(dec, 10), nil
}

func (n *PreparedNetwork) EvmIsBlockFinalized(blockNumber uint64) (bool, error) {
	if n.evmBlockTracker == nil {
		return false, nil
	}

	finalizedBlock := n.evmBlockTracker.FinalizedBlockNumber
	latestBlock := n.evmBlockTracker.LatestBlockNumber
	if latestBlock == 0 && finalizedBlock == 0 {
		n.Logger.Debug().
			Uint64("finalizedBlock", finalizedBlock).
			Uint64("latestBlock", latestBlock).
			Uint64("blockNumber", blockNumber).
			Msgf("finalized/latest blocks are not available yet when checking block finality")
		return false, nil
	}

	if finalizedBlock > 0 {
		return blockNumber <= finalizedBlock, nil
	}

	if latestBlock == 0 {
		return false, nil
	}

	var fb uint64

	if n.Config.Evm != nil {
		fb = latestBlock - n.Config.Evm.FinalityDepth
	} else {
		fb = latestBlock - 128
	}

	return blockNumber <= fb, nil
}

func (n *PreparedNetwork) resolveNetworkId(ctx context.Context) error {
	n.Logger.Debug().Msgf("resolving network id")
	if n.Architecture() == "evm" {
		if n.Config.Evm != nil && n.Config.Evm.ChainId > 0 {
			n.NetworkId = strconv.Itoa(n.Config.Evm.ChainId)
		} else {
			nid, err := n.EvmGetChainId(ctx)
			if err != nil {
				return err
			}
			n.NetworkId = nid
		}
	}

	if n.NetworkId == "" {
		return common.NewErrUnknownNetworkID(n.Architecture())
	}

	n.Logger.Debug().Msgf("resolved network id to: %s", n.NetworkId)

	return nil
}

func (n *PreparedNetwork) acquireRateLimitPermit(req *common.NormalizedRequest) error {
	if n.Config.RateLimitBucket == "" {
		return nil
	}

	rlb, errNetLimit := n.rateLimitersRegistry.GetBucket(n.Config.RateLimitBucket)
	if errNetLimit != nil {
		return errNetLimit
	}
	if rlb == nil {
		return nil
	}

	method, errMethod := req.Method()
	if errMethod != nil {
		return errMethod
	}

	rules := rlb.GetRulesByMethod(method)
	n.Logger.Debug().Msgf("found %d network-level rate limiters for network: %s method: %s", len(rules), n.NetworkId, method)

	if len(rules) > 0 {
		for _, rule := range rules {
			permit := (*rule.Limiter).TryAcquirePermit()
			if !permit {
				health.MetricNetworkRequestLocalRateLimited.WithLabelValues(
					n.ProjectId,
					n.NetworkId,
					method,
				).Inc()
				return common.NewErrNetworkRateLimitRuleExceeded(
					n.ProjectId,
					n.NetworkId,
					n.Config.RateLimitBucket,
					rule.Config,
				)
			} else {
				n.Logger.Debug().Object("rateLimitRule", rule.Config).Msgf("network-level rate limit passed")
			}
		}
	}

	return nil
}

func (n *PreparedNetwork) forwardToUpstream(
	thisUpstream *upstream.PreparedUpstream,
	ctx context.Context,
	r interface{},
	w common.ResponseWriter,
) error {
	var category string = ""
	if jrr, ok := r.(*common.JsonRpcRequest); ok {
		category = jrr.Method
	}
	health.MetricUpstreamRequestTotal.WithLabelValues(
		n.ProjectId,
		n.NetworkId,
		thisUpstream.Id,
		category,
	).Inc()
	timer := prometheus.NewTimer(health.MetricUpstreamRequestDuration.WithLabelValues(
		n.ProjectId,
		n.NetworkId,
		thisUpstream.Id,
		category,
	))
	defer timer.ObserveDuration()

	return thisUpstream.Forward(ctx, n.NetworkId, r, w)
}<|MERGE_RESOLUTION|>--- conflicted
+++ resolved
@@ -5,11 +5,8 @@
 	"encoding/json"
 	"errors"
 	"io"
-<<<<<<< HEAD
+	"math/rand"
 	"strconv"
-=======
-	"math/rand"
->>>>>>> 05710811
 	"sync"
 	"time"
 
@@ -32,7 +29,8 @@
 	Config           *config.NetworkConfig
 	Logger           *zerolog.Logger
 	Upstreams        []*upstream.PreparedUpstream
-	mu               *sync.RWMutex
+
+	mu *sync.RWMutex
 
 	rateLimitersRegistry *resiliency.RateLimitersRegistry
 	failsafeExecutor     failsafe.Executor[interface{}]
@@ -40,108 +38,8 @@
 	rateLimiterDal data.RateLimitersDAL
 	cacheDal       data.CacheDAL
 
-	evmBlockTracker *EvmBlockTracker
-}
-
-// WeightedRandomSelect selects an upstream based on their weighted probabilities
-func WeightedRandomSelect(upstreams []*upstream.PreparedUpstream) *upstream.PreparedUpstream {
-	totalScore := 0
-	for _, upstream := range upstreams {
-		totalScore += upstream.Score
-	}
-
-	if totalScore == 0 {
-		return upstreams[0]
-	}
-
-	randomValue := rand.Intn(totalScore)
-
-	for _, upstream := range upstreams {
-		if randomValue < upstream.Score {
-			return upstream
-		}
-		randomValue -= upstream.Score
-	}
-
-	// This should never be reached
-	return upstreams[len(upstreams)-1]
-}
-
-// ReorderUpstreams reorders the upstreams based on their weighted probabilities
-func ReorderUpstreams(upstreams []*upstream.PreparedUpstream) []*upstream.PreparedUpstream {
-	reordered := make([]*upstream.PreparedUpstream, len(upstreams))
-	remaining := append([]*upstream.PreparedUpstream{}, upstreams...)
-
-	for i := range reordered {
-		selected := WeightedRandomSelect(remaining)
-		reordered[i] = selected
-
-		// Remove selected item from remaining upstreams
-		for j, upstream := range remaining {
-			if upstream.Id == selected.Id {
-				remaining = append(remaining[:j], remaining[j+1:]...)
-				break
-			}
-		}
-	}
-
-	return reordered
-}
-
-var preparedNetworks map[string]*PreparedNetwork = make(map[string]*PreparedNetwork)
-
-func (r *ProjectsRegistry) NewNetwork(
-	logger *zerolog.Logger,
-	evmJsonRpcCache *EvmJsonRpcCache,
-	prjCfg *config.ProjectConfig,
-	nwCfg *config.NetworkConfig,
-) (*PreparedNetwork, error) {
-	var key = prjCfg.Id
-
-	if pn, ok := preparedNetworks[key]; ok {
-		return pn, nil
-	}
-
-	var policies []failsafe.Policy[any]
-	if (nwCfg != nil) && (nwCfg.Failsafe != nil) {
-		pls, err := resiliency.CreateFailSafePolicies(key, nwCfg.Failsafe)
-		if err != nil {
-			return nil, err
-		}
-		policies = pls
-	}
-
-	var rateLimiterDal data.RateLimitersDAL
-
-	preparedNetworks[key] = &PreparedNetwork{
-		ProjectId:        prjCfg.Id,
-		FailsafePolicies: policies,
-		Config:           nwCfg,
-<<<<<<< HEAD
-		Logger:           logger,
-=======
-		Logger:           &ptr,
-		mu:               &sync.RWMutex{},
->>>>>>> 05710811
-
-		rateLimiterDal:       rateLimiterDal,
-		rateLimitersRegistry: r.rateLimitersRegistry,
-		failsafeExecutor:     failsafe.NewExecutor[interface{}](policies...),
-	}
-
-<<<<<<< HEAD
-	switch nwCfg.Architecture {
-	case "evm":
-		preparedNetworks[key].cacheDal = evmJsonRpcCache.WithNetwork(preparedNetworks[key])
-	default:
-		return nil, errors.New("unknown network architecture")
-	}
-
-	return preparedNetworks[key], nil
-=======
-	ntw := preparedNetworks[key]
-	return ntw, nil
->>>>>>> 05710811
+	evmBlockTracker    *EvmBlockTracker
+	reorderStopperChan chan bool
 }
 
 func (n *PreparedNetwork) Bootstrap(ctx context.Context) error {
@@ -156,24 +54,37 @@
 		}
 	}
 
+	go func(pn *PreparedNetwork) {
+		ticker := time.NewTicker(1 * time.Second)
+		for {
+			select {
+			case <-pn.reorderStopperChan:
+				ticker.Stop()
+				return
+			case <-ticker.C:
+				upsList := reorderUpstreams(pn.Upstreams)
+				pn.mu.Lock()
+				pn.Upstreams = upsList
+				pn.mu.Unlock()
+			}
+		}
+	}(n)
+
 	return nil
+}
+
+func (n *PreparedNetwork) Shutdown() {
+	if n.evmBlockTracker != nil {
+		n.evmBlockTracker.Shutdown()
+	}
+
+	if n.reorderStopperChan != nil {
+		n.reorderStopperChan <- true
+	}
 }
 
 func (n *PreparedNetwork) Architecture() string {
 	return n.Config.Architecture
-}
-
-func (n *PreparedNetwork) Bootstrap() {
-	go func(pn *PreparedNetwork) {
-		ticker := time.NewTicker(1 * time.Second)
-		for range ticker.C {
-			upsList := ReorderUpstreams(pn.Upstreams)
-			pn.mu.Lock()
-			pn.Upstreams = upsList
-			pn.mu.Unlock()
-			pn.Logger.Info().Msg("Upstreams reordered")
-		}
-	}(n)
 }
 
 func (n *PreparedNetwork) Forward(ctx context.Context, req *common.NormalizedRequest, w common.ResponseWriter) error {
@@ -398,6 +309,11 @@
 }
 
 func (n *PreparedNetwork) resolveNetworkId(ctx context.Context) error {
+	if n.NetworkId != "" {
+		n.Logger.Trace().Msgf("network id already resolved")
+		return nil
+	}
+
 	n.Logger.Debug().Msgf("resolving network id")
 	if n.Architecture() == "evm" {
 		if n.Config.Evm != nil && n.Config.Evm.ChainId > 0 {
@@ -490,4 +406,47 @@
 	defer timer.ObserveDuration()
 
 	return thisUpstream.Forward(ctx, n.NetworkId, r, w)
+}
+
+func weightedRandomSelect(upstreams []*upstream.PreparedUpstream) *upstream.PreparedUpstream {
+	totalScore := 0
+	for _, upstream := range upstreams {
+		totalScore += upstream.Score
+	}
+
+	if totalScore == 0 {
+		return upstreams[0]
+	}
+
+	randomValue := rand.Intn(totalScore)
+
+	for _, upstream := range upstreams {
+		if randomValue < upstream.Score {
+			return upstream
+		}
+		randomValue -= upstream.Score
+	}
+
+	// This should never be reached
+	return upstreams[len(upstreams)-1]
+}
+
+func reorderUpstreams(upstreams []*upstream.PreparedUpstream) []*upstream.PreparedUpstream {
+	reordered := make([]*upstream.PreparedUpstream, len(upstreams))
+	remaining := append([]*upstream.PreparedUpstream{}, upstreams...)
+
+	for i := range reordered {
+		selected := weightedRandomSelect(remaining)
+		reordered[i] = selected
+
+		// Remove selected item from remaining upstreams
+		for j, upstream := range remaining {
+			if upstream.Id == selected.Id {
+				remaining = append(remaining[:j], remaining[j+1:]...)
+				break
+			}
+		}
+	}
+
+	return reordered
 }
package data

import (
	"context"
	"fmt"
	"net/http"
	"strconv"
	"strings"
	"time"

	"github.com/aws/aws-sdk-go/aws"
	"github.com/aws/aws-sdk-go/aws/awserr"
	"github.com/aws/aws-sdk-go/aws/credentials"
	"github.com/aws/aws-sdk-go/aws/session"
	"github.com/aws/aws-sdk-go/service/dynamodb"
	"github.com/erpc/erpc/common"
	"github.com/rs/zerolog"
)

const (
	DynamoDBDriverName = "dynamodb"
)

var _ Connector = (*DynamoDBConnector)(nil)

type DynamoDBConnector struct {
<<<<<<< HEAD
	id               string
	logger           *zerolog.Logger
	client           *dynamodb.DynamoDB
	initializer      *common.Initializer
	table            string
	ttlAttributeName string
	partitionKeyName string
	rangeKeyName     string
	reverseIndexName string
	initTimeout      time.Duration
	getTimeout       time.Duration
	setTimeout       time.Duration
=======
	id                string
	logger            *zerolog.Logger
	initializer       *util.Initializer
	client            *dynamodb.DynamoDB
	table             string
	ttlAttributeName  string
	partitionKeyName  string
	rangeKeyName      string
	reverseIndexName  string
	initTimeout       time.Duration
	getTimeout        time.Duration
	setTimeout        time.Duration
	statePollInterval time.Duration
}

type dynamoLock struct {
	connector *DynamoDBConnector
	lockKey   string
>>>>>>> a3853d27
}

func NewDynamoDBConnector(
	ctx context.Context,
	logger *zerolog.Logger,
	id string,
	cfg *common.DynamoDBConnectorConfig,
) (*DynamoDBConnector, error) {
	lg := logger.With().Str("connector", id).Logger()
	lg.Debug().Interface("config", cfg).Msg("creating DynamoDBConnector")

	connector := &DynamoDBConnector{
		id:                id,
		logger:            &lg,
		table:             cfg.Table,
		partitionKeyName:  cfg.PartitionKeyName,
		rangeKeyName:      cfg.RangeKeyName,
		reverseIndexName:  cfg.ReverseIndexName,
		ttlAttributeName:  cfg.TTLAttributeName,
		initTimeout:       cfg.InitTimeout,
		getTimeout:        cfg.GetTimeout,
		setTimeout:        cfg.SetTimeout,
		statePollInterval: cfg.StatePollInterval,
	}

	// create an Initializer to handle (re)connecting
	connector.initializer = common.NewInitializer(ctx, &lg, nil)

	connectTask := common.NewBootstrapTask(fmt.Sprintf("dynamodb-connect/%s", id), func(ctx context.Context) error {
		return connector.connectTask(ctx, cfg)
	})

	if err := connector.initializer.ExecuteTasks(ctx, connectTask); err != nil {
		lg.Error().Err(err).Msg("failed to initialize DynamoDB on first attempt (will retry in background)")
		// Return the connector so the app can proceed, but note that it's not ready yet.
		return connector, nil
	}

	return connector, nil
}

func (d *DynamoDBConnector) connectTask(ctx context.Context, cfg *common.DynamoDBConnectorConfig) error {
	sess, err := createSession(cfg)
	if err != nil {
		return err
	}

	d.client = dynamodb.New(sess, &aws.Config{
		Endpoint: aws.String(cfg.Endpoint),
		HTTPClient: &http.Client{
			Timeout: d.setTimeout,
			Transport: &http.Transport{
				MaxIdleConns:        100,
				MaxIdleConnsPerHost: 100,
				MaxConnsPerHost:     100,
				IdleConnTimeout:     120 * time.Second,
			},
		},
		MaxRetries: aws.Int(3),
		Region:     aws.String(cfg.Region),
	})

	if cfg.Table == "" {
		return fmt.Errorf("missing table name for dynamodb connector")
	}

	ctx, cancel := context.WithTimeout(ctx, d.initTimeout)
	defer cancel()

	err = createTableIfNotExists(ctx, d.logger, d.client, cfg)
	if err != nil {
		return err
	}

	err = ensureGlobalSecondaryIndexes(ctx, d.logger, d.client, cfg)
	if err != nil {
		return err
	}

	return nil
}

func createSession(cfg *common.DynamoDBConnectorConfig) (*session.Session, error) {
	if cfg == nil || cfg.Region == "" {
		return nil, fmt.Errorf("missing region for store.dynamodb")
	}

	if cfg.Auth == nil {
		return session.NewSession(&aws.Config{
			Region:   aws.String(cfg.Region),
			Endpoint: aws.String(cfg.Endpoint),
			HTTPClient: &http.Client{
				Timeout: cfg.InitTimeout,
			},
		})
	}
	var creds *credentials.Credentials

	switch cfg.Auth.Mode {
	case "file":
		creds = credentials.NewSharedCredentials(cfg.Auth.CredentialsFile, cfg.Auth.Profile)
	case "env":
		creds = credentials.NewEnvCredentials()
	case "secret":
		creds = credentials.NewStaticCredentials(cfg.Auth.AccessKeyID, cfg.Auth.SecretAccessKey, "")
	default:
		return nil, fmt.Errorf("unsupported auth.mode for store.dynamodb: %s", cfg.Auth.Mode)
	}

	return session.NewSession(&aws.Config{
		Region:      aws.String(cfg.Region),
		Credentials: creds,
		HTTPClient: &http.Client{
			Timeout: cfg.InitTimeout,
		},
	})
}

func createTableIfNotExists(
	ctx context.Context,
	logger *zerolog.Logger,
	client *dynamodb.DynamoDB,
	cfg *common.DynamoDBConnectorConfig,
) error {
	logger.Debug().Msgf("creating dynamodb table '%s' if not exists with partition key '%s' and range key %s", cfg.Table, cfg.PartitionKeyName, cfg.RangeKeyName)
	_, err := client.CreateTableWithContext(ctx, &dynamodb.CreateTableInput{
		TableName: aws.String(cfg.Table),
		KeySchema: []*dynamodb.KeySchemaElement{
			{
				AttributeName: aws.String(cfg.PartitionKeyName),
				KeyType:       aws.String("HASH"),
			},
			{
				AttributeName: aws.String(cfg.RangeKeyName),
				KeyType:       aws.String("RANGE"),
			},
		},
		AttributeDefinitions: []*dynamodb.AttributeDefinition{
			{
				AttributeName: aws.String(cfg.PartitionKeyName),
				AttributeType: aws.String("S"),
			},
			{
				AttributeName: aws.String(cfg.RangeKeyName),
				AttributeType: aws.String("S"),
			},
		},
		BillingMode: aws.String("PAY_PER_REQUEST"),
		GlobalSecondaryIndexes: []*dynamodb.GlobalSecondaryIndex{
			{
				IndexName: aws.String(cfg.ReverseIndexName),
				KeySchema: []*dynamodb.KeySchemaElement{
					{
						AttributeName: aws.String(cfg.RangeKeyName),
						KeyType:       aws.String("HASH"),
					},
					{
						AttributeName: aws.String(cfg.PartitionKeyName),
						KeyType:       aws.String("RANGE"),
					},
				},
				Projection: &dynamodb.Projection{
					ProjectionType: aws.String("ALL"),
				},
			},
		},
	})

	if err != nil && !strings.Contains(err.Error(), dynamodb.ErrCodeResourceInUseException) {
		logger.Error().Err(err).Msgf("failed to create dynamodb table %s", cfg.Table)
		return err
	}

	if err := client.WaitUntilTableExistsWithContext(ctx, &dynamodb.DescribeTableInput{
		TableName: aws.String(cfg.Table),
	}); err != nil {
		logger.Error().Err(err).Msgf("failed to wait for dynamodb table %s to be created", cfg.Table)
		return err
	}

	_, err = client.UpdateTimeToLive(&dynamodb.UpdateTimeToLiveInput{
		TableName: aws.String(cfg.Table),
		TimeToLiveSpecification: &dynamodb.TimeToLiveSpecification{
			AttributeName: aws.String(cfg.TTLAttributeName),
			Enabled:       aws.Bool(true),
		},
	})

	if err != nil && !strings.Contains(err.Error(), "already enabled") {
		logger.Error().Err(err).Msg("failed to enable TTL on table")
		return err
	}

	logger.Debug().Msgf("dynamodb table '%s' is ready", cfg.Table)

	return nil
}

func ensureGlobalSecondaryIndexes(
	ctx context.Context,
	logger *zerolog.Logger,
	client *dynamodb.DynamoDB,
	cfg *common.DynamoDBConnectorConfig,
) error {
	if cfg.ReverseIndexName == "" {
		return nil
	}

	logger.Debug().Msgf("ensuring global secondary index '%s' for table '%s'", cfg.ReverseIndexName, cfg.Table)

	currentTable, err := client.DescribeTableWithContext(ctx, &dynamodb.DescribeTableInput{
		TableName: aws.String(cfg.Table),
	})

	if err != nil {
		return err
	}

	for _, gsi := range currentTable.Table.GlobalSecondaryIndexes {
		if *gsi.IndexName == cfg.ReverseIndexName {
			logger.Debug().Msgf("global secondary index '%s' already exists", cfg.ReverseIndexName)
			return nil
		}
	}

	_, err = client.UpdateTableWithContext(ctx, &dynamodb.UpdateTableInput{
		TableName: aws.String(cfg.Table),
		GlobalSecondaryIndexUpdates: []*dynamodb.GlobalSecondaryIndexUpdate{
			{
				Create: &dynamodb.CreateGlobalSecondaryIndexAction{
					IndexName: aws.String(cfg.ReverseIndexName),
					KeySchema: []*dynamodb.KeySchemaElement{
						{
							AttributeName: aws.String(cfg.RangeKeyName),
							KeyType:       aws.String("HASH"),
						},
						{
							AttributeName: aws.String(cfg.PartitionKeyName),
							KeyType:       aws.String("RANGE"),
						},
					},
					Projection: &dynamodb.Projection{
						ProjectionType: aws.String("ALL"),
					},
				},
			},
		},
	})

	if err != nil {
		logger.Error().Err(err).Msgf("failed to create global secondary index '%s' for table %s", cfg.ReverseIndexName, cfg.Table)
	} else {
		logger.Debug().Msgf("global secondary index '%s' created for table %s", cfg.ReverseIndexName, cfg.Table)
	}

	return err
}

func (d *DynamoDBConnector) Id() string {
	return d.id
}

func (d *DynamoDBConnector) Set(ctx context.Context, partitionKey, rangeKey, value string, ttl *time.Duration) error {
	if d.client == nil {
		return fmt.Errorf("DynamoDB client not initialized yet")
	}

	if len(value) > 1024 {
		d.logger.Debug().Int("len", len(value)).Str("partitionKey", partitionKey).Str("rangeKey", rangeKey).Interface("ttl", ttl).Msg("putting item in dynamodb")
	} else {
		d.logger.Debug().Str("value", value).Str("partitionKey", partitionKey).Str("rangeKey", rangeKey).Interface("ttl", ttl).Msg("putting item in dynamodb")
	}

	item := map[string]*dynamodb.AttributeValue{
		d.partitionKeyName: {
			S: aws.String(partitionKey),
		},
		d.rangeKeyName: {
			S: aws.String(rangeKey),
		},
		"value": {
			S: aws.String(value),
		},
	}

	ctx, cancel := context.WithTimeout(ctx, d.setTimeout)
	defer cancel()

	// Add TTL if provided
	if ttl != nil && *ttl > 0 {
		expirationTime := time.Now().Add(*ttl).Unix()
		item[d.ttlAttributeName] = &dynamodb.AttributeValue{
			N: aws.String(fmt.Sprintf("%d", expirationTime)),
		}
	}

	_, err := d.client.PutItemWithContext(ctx, &dynamodb.PutItemInput{
		TableName: aws.String(d.table),
		Item:      item,
	})

	return err
}

func (d *DynamoDBConnector) Get(ctx context.Context, index, partitionKey, rangeKey string) (string, error) {
	if d.client == nil {
		return "", fmt.Errorf("DynamoDB client not initialized yet")
	}

	var value string

	if index == ConnectorReverseIndex {
		var keyCondition string = ""
		var exprAttrNames map[string]*string = map[string]*string{
			"#pkey": aws.String(d.partitionKeyName),
		}
		var exprAttrValues map[string]*dynamodb.AttributeValue = map[string]*dynamodb.AttributeValue{
			":pkey": {
				S: aws.String(strings.TrimSuffix(partitionKey, "*")),
			},
		}
		if strings.HasSuffix(partitionKey, "*") {
			keyCondition = "begins_with(#pkey, :pkey)"
		} else {
			keyCondition = "#pkey = :pkey"
		}
		if rangeKey != "" {
			if strings.HasSuffix(rangeKey, "*") {
				keyCondition += " AND begins_with(#rkey, :rkey)"
			} else {
				keyCondition += " AND #rkey = :rkey"
			}
			exprAttrNames["#rkey"] = aws.String(d.rangeKeyName)
			exprAttrValues[":rkey"] = &dynamodb.AttributeValue{
				S: aws.String(strings.TrimSuffix(rangeKey, "*")),
			}
		}
		qi := &dynamodb.QueryInput{
			TableName:                 aws.String(d.table),
			IndexName:                 aws.String(d.reverseIndexName),
			KeyConditionExpression:    aws.String(keyCondition),
			ExpressionAttributeNames:  exprAttrNames,
			ExpressionAttributeValues: exprAttrValues,
		}

		ctx, cancel := context.WithTimeout(ctx, d.getTimeout)
		defer cancel()

		d.logger.Debug().Str("index", d.reverseIndexName).Str("partitionKey", partitionKey).Str("rangeKey", rangeKey).Msg("getting item from dynamodb")
		result, err := d.client.QueryWithContext(ctx, qi)
		if err != nil {
			return "", err
		}
		if len(result.Items) == 0 {
			return "", common.NewErrRecordNotFound(partitionKey, rangeKey, DynamoDBDriverName)
		}

		// Check if the item has expired
		if ttl, exists := result.Items[0][d.ttlAttributeName]; exists && ttl.N != nil && *ttl.N != "" && *ttl.N != "0" {
			expirationTime, err := strconv.ParseInt(*ttl.N, 10, 64)
			now := time.Now().Unix()
			if err == nil && now > expirationTime {
				return "", common.NewErrRecordExpired(partitionKey, rangeKey, DynamoDBDriverName, now, expirationTime)
			}
		}

		value = *result.Items[0]["value"].S
	} else {
		ky := map[string]*dynamodb.AttributeValue{
			d.partitionKeyName: {
				S: aws.String(partitionKey),
			},
			d.rangeKeyName: {
				S: aws.String(rangeKey),
			},
		}
		d.logger.Debug().Str("index", "n/a").Str("partitionKey", partitionKey).Str("rangeKey", rangeKey).Msg("getting item from dynamodb")
		result, err := d.client.GetItemWithContext(ctx, &dynamodb.GetItemInput{
			TableName: aws.String(d.table),
			Key:       ky,
		})

		if err != nil {
			return "", err
		}

		if result.Item == nil {
			return "", common.NewErrRecordNotFound(partitionKey, rangeKey, DynamoDBDriverName)
		}

		// Check if the item has expired
		if ttl, exists := result.Item[d.ttlAttributeName]; exists && ttl.N != nil && *ttl.N != "" && *ttl.N != "0" {
			expirationTime, err := strconv.ParseInt(*ttl.N, 10, 64)
			now := time.Now().Unix()
			if err == nil && now > expirationTime {
				return "", common.NewErrRecordExpired(partitionKey, rangeKey, DynamoDBDriverName, now, expirationTime)
			}
		}

		value = *result.Item["value"].S
	}

	return value, nil
}

func (d *DynamoDBConnector) Lock(ctx context.Context, key string, ttl time.Duration) (DistributedLock, error) {
	if d.client == nil {
		return nil, fmt.Errorf("DynamoDB client not initialized yet")
	}

	lockKey := fmt.Sprintf("%s:lock", key)
	expiryTime := time.Now().Add(ttl).Unix()

	_, err := d.client.PutItemWithContext(ctx, &dynamodb.PutItemInput{
		TableName: aws.String(d.table),
		Item: map[string]*dynamodb.AttributeValue{
			d.partitionKeyName: {S: aws.String(lockKey)},
			d.rangeKeyName:     {S: aws.String("lock")},
			"expiry":           {N: aws.String(fmt.Sprintf("%d", expiryTime))},
		},
		ConditionExpression: aws.String(
			"attribute_not_exists(#pk) OR #expiry < :now",
		),
		ExpressionAttributeNames: map[string]*string{
			"#pk":     aws.String(d.partitionKeyName),
			"#expiry": aws.String("expiry"),
		},
		ExpressionAttributeValues: map[string]*dynamodb.AttributeValue{
			":now": {N: aws.String(fmt.Sprintf("%d", time.Now().Unix()))},
		},
	})

	if err != nil {
		if aerr, ok := err.(awserr.Error); ok && aerr.Code() == dynamodb.ErrCodeConditionalCheckFailedException {
			return nil, fmt.Errorf("lock is held by another process")
		}
		return nil, fmt.Errorf("failed to acquire lock: %w", err)
	}

	d.logger.Debug().Str("lockKey", lockKey).Dur("ttl", ttl).Msg("distributed lock acquired")

	return &dynamoLock{
		connector: d,
		lockKey:   lockKey,
	}, nil
}

func (l *dynamoLock) Unlock(ctx context.Context) error {
	_, err := l.connector.client.DeleteItemWithContext(ctx, &dynamodb.DeleteItemInput{
		TableName: aws.String(l.connector.table),
		Key: map[string]*dynamodb.AttributeValue{
			l.connector.partitionKeyName: {S: aws.String(l.lockKey)},
			l.connector.rangeKeyName:     {S: aws.String("lock")},
		},
	})

	if err != nil {
		l.connector.logger.Warn().Err(err).Str("lockKey", l.lockKey).Msg("failed to release distributed lock")
	} else {
		l.connector.logger.Debug().Str("lockKey", l.lockKey).Msg("distributed lock released")
	}

	return err
}

func (d *DynamoDBConnector) WatchCounterInt64(ctx context.Context, key string) (<-chan int64, func(), error) {
	if d.client == nil {
		return nil, nil, fmt.Errorf("DynamoDB client not initialized yet")
	}

	updates := make(chan int64, 1)

	// Start polling goroutine
	ticker := time.NewTicker(d.statePollInterval)
	done := make(chan struct{})

	go func() {
		defer ticker.Stop()
		var lastValue int64
		for {
			select {
			case <-ctx.Done():
				return
			case <-done:
				return
			case <-ticker.C:
				value, err := d.getValue(ctx, key)
				if err != nil {
					d.logger.Warn().Err(err).Str("key", key).Msg("failed to poll counter value")
					continue
				}
				if value > lastValue {
					lastValue = value
					select {
					case updates <- value:
					default:
					}
				}
			}
		}
	}()

	// Get initial value
	if val, err := d.getValue(ctx, key); err == nil {
		updates <- val
	}

	cleanup := func() {
		close(done)
		close(updates)
	}

	return updates, cleanup, nil
}

func (d *DynamoDBConnector) getValue(ctx context.Context, key string) (int64, error) {
	result, err := d.client.GetItemWithContext(ctx, &dynamodb.GetItemInput{
		TableName: aws.String(d.table),
		Key: map[string]*dynamodb.AttributeValue{
			d.partitionKeyName: {S: aws.String(key)},
			d.rangeKeyName:     {S: aws.String("value")},
		},
		ConsistentRead: aws.Bool(true),
	})

	if err != nil {
		return 0, err
	}

	if result.Item == nil {
		return 0, nil
	}

	var value int64

	if v, ok := result.Item["value"]; ok && v.S != nil {
		value, _ = strconv.ParseInt(*v.S, 0, 64)
	} else if v, ok := result.Item["value"]; ok && v.N != nil {
		value, _ = strconv.ParseInt(*v.N, 0, 64)
	} else {
		return 0, fmt.Errorf("invalid value type for counter: %T", result.Item["value"])
	}

	return value, nil
}

func (d *DynamoDBConnector) PublishCounterInt64(ctx context.Context, key string, value int64) error {
	if d.client == nil {
		return fmt.Errorf("DynamoDB client not initialized yet")
	}

	_, err := d.client.UpdateItemWithContext(ctx, &dynamodb.UpdateItemInput{
		TableName: aws.String(d.table),
		Key: map[string]*dynamodb.AttributeValue{
			d.partitionKeyName: {S: aws.String(key)},
			d.rangeKeyName:     {S: aws.String("value")},
		},
		UpdateExpression: aws.String(
			"SET #value = :value",
		),
		ConditionExpression: aws.String(
			"attribute_not_exists(#value) OR #value < :value",
		),
		ExpressionAttributeNames: map[string]*string{
			"#value": aws.String("value"),
		},
		ExpressionAttributeValues: map[string]*dynamodb.AttributeValue{
			":value": {N: aws.String(fmt.Sprintf("%d", value))},
		},
	})

	// Ignore condition check failures as they just mean the value wasn't higher
	if err != nil {
		if aerr, ok := err.(awserr.Error); ok && aerr.Code() == dynamodb.ErrCodeConditionalCheckFailedException {
			return nil
		}
		return err
	}

	return nil
}<|MERGE_RESOLUTION|>--- conflicted
+++ resolved
@@ -24,23 +24,9 @@
 var _ Connector = (*DynamoDBConnector)(nil)
 
 type DynamoDBConnector struct {
-<<<<<<< HEAD
-	id               string
-	logger           *zerolog.Logger
-	client           *dynamodb.DynamoDB
-	initializer      *common.Initializer
-	table            string
-	ttlAttributeName string
-	partitionKeyName string
-	rangeKeyName     string
-	reverseIndexName string
-	initTimeout      time.Duration
-	getTimeout       time.Duration
-	setTimeout       time.Duration
-=======
 	id                string
 	logger            *zerolog.Logger
-	initializer       *util.Initializer
+	initializer       *common.Initializer
 	client            *dynamodb.DynamoDB
 	table             string
 	ttlAttributeName  string
@@ -56,7 +42,6 @@
 type dynamoLock struct {
 	connector *DynamoDBConnector
 	lockKey   string
->>>>>>> a3853d27
 }
 
 func NewDynamoDBConnector(

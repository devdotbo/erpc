package data

import (
	"context"
	"fmt"
	"hash/fnv"
	"strconv"
	"strings"
	"sync"
	"time"

	"github.com/erpc/erpc/common"
	"github.com/jackc/pgx/v4"
	"github.com/jackc/pgx/v4/pgxpool"
	"github.com/rs/zerolog"
)

const (
	PostgreSQLDriverName = "postgresql"
)

var _ Connector = (*PostgreSQLConnector)(nil)

type PostgreSQLConnector struct {
	id            string
	logger        *zerolog.Logger
	conn          *pgxpool.Pool
<<<<<<< HEAD
	initializer   *common.Initializer
=======
	connMu        sync.RWMutex
	initializer   *util.Initializer
>>>>>>> a3853d27
	minConns      int32
	maxConns      int32
	table         string
	cleanupTicker *time.Ticker
	initTimeout   time.Duration
	getTimeout    time.Duration
	setTimeout    time.Duration
	listeners     sync.Map      // map[string]*pgxListener
	listenerPool  *pgxpool.Pool // Separate pool for LISTEN connections
}

type pgxListener struct {
	mu       sync.Mutex
	conn     *pgx.Conn
	watchers []chan int64
}

type postgresLock struct {
	conn   *pgxpool.Pool
	lockID int64
	logger *zerolog.Logger
	tx     pgx.Tx
}

func NewPostgreSQLConnector(
	ctx context.Context,
	logger *zerolog.Logger,
	id string,
	cfg *common.PostgreSQLConnectorConfig,
) (*PostgreSQLConnector, error) {
	lg := logger.With().Str("connector", id).Logger()
	lg.Debug().Interface("config", cfg).Msg("creating PostgreSQLConnector")

	connector := &PostgreSQLConnector{
		id:            id,
		logger:        &lg,
		table:         cfg.Table,
		minConns:      cfg.MinConns,
		maxConns:      cfg.MaxConns,
		initTimeout:   cfg.InitTimeout,
		getTimeout:    cfg.GetTimeout,
		setTimeout:    cfg.SetTimeout,
		cleanupTicker: time.NewTicker(5 * time.Minute),
		connMu:        sync.RWMutex{},
	}

	// create an Initializer to handle (re)connecting
	connector.initializer = common.NewInitializer(ctx, &lg, nil)

<<<<<<< HEAD
	connectTask := common.NewBootstrapTask(fmt.Sprintf("postgres-connect/%s", id), func(ctx context.Context) error {
=======
	connectTask := util.NewBootstrapTask(connector.taskId(), func(ctx context.Context) error {
>>>>>>> a3853d27
		return connector.connectTask(ctx, cfg)
	})

	if err := connector.initializer.ExecuteTasks(ctx, connectTask); err != nil {
		lg.Error().Err(err).Msg("failed to initialize postgres on first attempt (will retry in background)")
		// Return the connector so the app can proceed, but note that it's not ready yet.
		return connector, nil
	}

	return connector, nil
}

func (p *PostgreSQLConnector) connectTask(ctx context.Context, cfg *common.PostgreSQLConnectorConfig) error {
	p.connMu.Lock()
	defer p.connMu.Unlock()

	listenerConfig, err := pgxpool.ParseConfig(cfg.ConnectionUri)
	if err != nil {
		return err
	}
	listenerConfig.MaxConns = cfg.MaxConns
	listenerPool, err := pgxpool.ConnectConfig(ctx, listenerConfig)
	if err != nil {
		return err
	}
	p.listenerPool = listenerPool

	config, err := pgxpool.ParseConfig(cfg.ConnectionUri)
	if err != nil {
		return fmt.Errorf("failed to parse connection URI: %w", err)
	}
	config.MinConns = p.minConns
	config.MaxConns = p.maxConns
	config.MaxConnLifetime = 5 * time.Hour
	config.MaxConnIdleTime = 30 * time.Minute

	ctx, cancel := context.WithTimeout(ctx, p.initTimeout)
	defer cancel()

	conn, err := pgxpool.ConnectConfig(ctx, config)
	if err != nil {
		return fmt.Errorf("failed to connect to postgres: %w", err)
	}

	// Create table if not exists with TTL column
	_, err = conn.Exec(ctx, fmt.Sprintf(`
		CREATE TABLE IF NOT EXISTS %s (
			partition_key TEXT,
			range_key TEXT,
			value TEXT,
			expires_at TIMESTAMP WITH TIME ZONE,
			PRIMARY KEY (partition_key, range_key)
		)
	`, cfg.Table))
	if err != nil {
		return fmt.Errorf("failed to create table: %w", err)
	}

	// Add expires_at column if it doesn't exist
	_, err = conn.Exec(ctx, fmt.Sprintf(`
        ALTER TABLE %s
        ADD COLUMN IF NOT EXISTS expires_at TIMESTAMP WITH TIME ZONE
    `, cfg.Table))
	if err != nil {
		return fmt.Errorf("failed to add expires_at column: %w", err)
	}

	// Create index for reverse lookups
	_, err = conn.Exec(ctx, fmt.Sprintf(`
		CREATE INDEX IF NOT EXISTS idx_reverse ON %s (partition_key, range_key) INCLUDE (value)
	`, cfg.Table))
	if err != nil {
		return fmt.Errorf("failed to create reverse index: %w", err)
	}

	// Create index for TTL cleanup
	_, err = conn.Exec(ctx, fmt.Sprintf(`
		CREATE INDEX IF NOT EXISTS idx_expires_at ON %s (expires_at)
		WHERE expires_at IS NOT NULL
	`, cfg.Table))
	if err != nil {
		return fmt.Errorf("failed to create TTL index: %w", err)
	}

	// Try to set up pg_cron cleanup job if extension exists
	var hasPgCron bool
	err = conn.QueryRow(ctx, `
        SELECT EXISTS (
            SELECT 1 FROM pg_extension WHERE extname = 'pg_cron'
        )
    `).Scan(&hasPgCron)
	if err != nil {
		p.logger.Warn().Err(err).Msg("failed to check for pg_cron extension")
	}

	if hasPgCron {
		// Create cleanup job using pg_cron
		_, err = conn.Exec(ctx, fmt.Sprintf(`
            SELECT cron.schedule('*/5 * * * *', $$
                DELETE FROM %s
                WHERE expires_at IS NOT NULL AND expires_at <= NOW() AT TIME ZONE 'UTC'
            $$)
        `, p.table))
		if err != nil {
			p.logger.Warn().Err(err).Msg("failed to create pg_cron cleanup job, falling back to local cleanup")
		} else {
			p.logger.Info().Msg("successfully configured pg_cron cleanup job")
			// Don't start the local cleanup routine since we're using pg_cron
			p.cleanupTicker = nil
		}
	}

	p.conn = conn
	p.logger.Info().Str("table", p.table).Msg("successfully connected to postgres")

	// If we are *not* using pg_cron, we still have a non-nil ticker,
	// so we spawn the local cleanup routine:
	if p.cleanupTicker != nil {
		go p.startCleanup(ctx)
	}
	return nil
}

func (p *PostgreSQLConnector) Id() string {
	return p.id
}

func (p *PostgreSQLConnector) Set(ctx context.Context, partitionKey, rangeKey, value string, ttl *time.Duration) error {
	p.connMu.RLock()
	defer p.connMu.RUnlock()

	if p.conn == nil {
		return fmt.Errorf("PostgreSQLConnector not connected yet")
	}

	if len(value) < 1024 {
		p.logger.Debug().Str("value", value).Str("partitionKey", partitionKey).Str("rangeKey", rangeKey).Msg("writing to postgres")
	} else {
		p.logger.Debug().Int("length", len(value)).Str("partitionKey", partitionKey).Str("rangeKey", rangeKey).Msg("writing to postgres")
	}

	var expiresAt *time.Time
	if ttl != nil && *ttl > 0 {
		t := time.Now().UTC().Add(*ttl)
		expiresAt = &t
	}

	ctx, cancel := context.WithTimeout(ctx, p.setTimeout)
	defer cancel()

	var err error
	if expiresAt != nil {
		_, err = p.conn.Exec(ctx, fmt.Sprintf(`
			INSERT INTO %s (partition_key, range_key, value, expires_at)
			VALUES ($1, $2, $3, $4)
			ON CONFLICT (partition_key, range_key) DO UPDATE
			SET value = $3, expires_at = $4
		`, p.table), partitionKey, rangeKey, value, expiresAt)
	} else {
		_, err = p.conn.Exec(ctx, fmt.Sprintf(`
			INSERT INTO %s (partition_key, range_key, value)
			VALUES ($1, $2, $3)
			ON CONFLICT (partition_key, range_key) DO UPDATE
			SET value = $3
		`, p.table), partitionKey, rangeKey, value)
	}

	if err != nil {
		p.handleConnectionFailure(err)
	}

	return err
}

func (p *PostgreSQLConnector) Get(ctx context.Context, index, partitionKey, rangeKey string) (string, error) {
	p.connMu.RLock()
	defer p.connMu.RUnlock()

	if p.conn == nil {
		return "", fmt.Errorf("PostgreSQLConnector not connected yet")
	}

	var query string
	var args []interface{}

	ctx, cancel := context.WithTimeout(ctx, p.getTimeout)
	defer cancel()

	if strings.HasSuffix(partitionKey, "*") || strings.HasSuffix(rangeKey, "*") {
		return p.getWithWildcard(ctx, index, partitionKey, rangeKey)
	}

	if index == ConnectorReverseIndex {
		query = fmt.Sprintf(`
            SELECT value FROM %s
            WHERE range_key = $1 AND partition_key = $2
            AND (expires_at IS NULL OR expires_at > NOW() AT TIME ZONE 'UTC')
        `, p.table)
		args = []interface{}{rangeKey, partitionKey}
	} else {
		query = fmt.Sprintf(`
            SELECT value FROM %s
            WHERE partition_key = $1 AND range_key = $2
            AND (expires_at IS NULL OR expires_at > NOW() AT TIME ZONE 'UTC')
        `, p.table)
		args = []interface{}{partitionKey, rangeKey}
	}

	p.logger.Debug().Str("query", query).Interface("args", args).Msg("getting item from postgres")

	var value string
	err := p.conn.QueryRow(ctx, query, args...).Scan(&value)

	if err != nil {
		p.handleConnectionFailure(err)
	}

	if err == pgx.ErrNoRows {
		return "", common.NewErrRecordNotFound(partitionKey, rangeKey, PostgreSQLDriverName)
	}

	return value, err
}

func (p *PostgreSQLConnector) Lock(ctx context.Context, key string, ttl time.Duration) (DistributedLock, error) {
	p.connMu.RLock()
	defer p.connMu.RUnlock()

	if p.conn == nil {
		return nil, fmt.Errorf("PostgreSQLConnector not connected yet")
	}

	// Generate consistent hash for the key as advisory lock ID
	h := fnv.New64a()
	_, err := h.Write([]byte(key))
	if err != nil {
		return nil, fmt.Errorf("failed to generate advisory lock ID: %w", err)
	}
	lockID := int64(h.Sum64()) // #nosec

	// Start a transaction
	tx, err := p.conn.Begin(ctx)
	if err != nil {
		p.handleConnectionFailure(err)
		return nil, fmt.Errorf("failed to begin transaction: %w", err)
	}

	// Try to acquire transaction-level advisory lock
	var acquired bool
	err = tx.QueryRow(ctx, `
        SELECT pg_try_advisory_xact_lock($1)
    `, lockID).Scan(&acquired)

	if err != nil {
		p.handleConnectionFailure(err)
		_ = tx.Rollback(ctx)
		return nil, fmt.Errorf("failed to acquire advisory lock: %w", err)
	}

	if !acquired {
		_ = tx.Rollback(ctx)
		return nil, fmt.Errorf("failed to acquire lock: already locked")
	}

	p.logger.Trace().Str("key", key).Int64("lockID", lockID).Msg("distributed lock acquired")

	return &postgresLock{
		conn:   p.conn,
		lockID: lockID,
		logger: p.logger,
		tx:     tx,
	}, nil
}

func (l *postgresLock) Unlock(ctx context.Context) error {
	if l.tx == nil {
		return fmt.Errorf("no active transaction")
	}

	// Commit or rollback the transaction will automatically release the advisory lock
	err := l.tx.Commit(ctx)
	if err != nil {
		// Try to rollback if commit fails
		rollbackErr := l.tx.Rollback(ctx)
		if rollbackErr != nil {
			l.logger.Error().Err(rollbackErr).Msg("failed to rollback transaction after commit failure")
		}
		return fmt.Errorf("failed to commit transaction: %w", err)
	}

	l.logger.Trace().Int64("lockID", l.lockID).Msg("distributed lock released")

	l.tx = nil
	return nil
}

func (p *PostgreSQLConnector) WatchCounterInt64(ctx context.Context, key string) (<-chan int64, func(), error) {
	updates := make(chan int64, 1)

	// Create or get listener for this key
	listener, err := p.getOrCreateListener(ctx, key)
	if err != nil {
		return nil, nil, fmt.Errorf("failed to create listener: %w", err)
	}

	// Add watcher to listener
	listener.mu.Lock()
	listener.watchers = append(listener.watchers, updates)
	listener.mu.Unlock()

	p.logger.Debug().Str("key", key).Int("watchers", len(listener.watchers)).Msg("starting watcher for key")

	// Start fallback polling
	ticker := time.NewTicker(30 * time.Second)
	go func() {
		for {
			select {
			case <-ctx.Done():
				p.logger.Debug().Str("key", key).Msg("stopping watcher for key due to context termination")
				return
			case <-ticker.C:
				if val, err := p.getCurrentValue(ctx, key); err == nil {
					select {
					case updates <- val:
					default:
					}
				} else {
					p.logger.Warn().Err(err).Str("key", key).Msg("failed to proactively get current value from postgres")
				}
			}
		}
	}()

	// Send initial value
	if val, err := p.getCurrentValue(ctx, key); err == nil {
		updates <- val
	}

	cleanup := func() {
		ticker.Stop()

		listener.mu.Lock()
		defer listener.mu.Unlock()

		// Remove this watcher
		for i, ch := range listener.watchers {
			if ch == updates {
				listener.watchers = append(listener.watchers[:i], listener.watchers[i+1:]...)
				break
			}
		}

		close(updates)
	}

	return updates, cleanup, nil
}

func (p *PostgreSQLConnector) PublishCounterInt64(ctx context.Context, key string, value int64) error {
	p.connMu.RLock()
	defer p.connMu.RUnlock()

	if p.conn == nil {
		return fmt.Errorf("postgres not connected yet")
	}

	p.logger.Debug().Str("key", key).Int64("value", value).Msg("publishing counter int64 update to postgres")

	channel := sanitizeChannelName(fmt.Sprintf("counter_%s", key))
	_, err := p.conn.Exec(ctx, fmt.Sprintf("NOTIFY %s, '%d'", channel, value))
	return err
}

func (p *PostgreSQLConnector) taskId() string {
	return fmt.Sprintf("postgres-connect/%s", p.id)
}

func (p *PostgreSQLConnector) handleConnectionFailure(err error) {
	if strings.Contains(err.Error(), "connection") {
		s := p.initializer.State()
		if s != util.StateInitializing &&
			s != util.StateRetrying {
			// p.conn = nil
			p.logger.Warn().Err(err).Str("state", s.String()).Msg("postgres connection lost; marking connector as failed for reinitialization")
			p.initializer.MarkTaskAsFailed(p.taskId(), err)
		} else {
			p.logger.Warn().Err(err).Str("state", s.String()).Msg("postgres connection lost; and will not be retried due to connector state")
		}
	}
}

func (p *PostgreSQLConnector) getOrCreateListener(ctx context.Context, key string) (*pgxListener, error) {
	if l, ok := p.listeners.Load(key); ok {
		return l.(*pgxListener), nil
	}

	listener := &pgxListener{}
	channel := sanitizeChannelName(fmt.Sprintf("counter_%s", key))

	conn, err := p.connectListener(ctx, channel)
	if err != nil {
		return nil, err
	}

	go func() {
		for {
			if err := ctx.Err(); err != nil {
				p.logger.Debug().Err(err).Str("key", key).Msg("stopping postgres listener due to context termination")
				return
			}

			notification, err := conn.Conn().WaitForNotification(ctx)
			if err != nil {
				// Try to reconnect
				p.logger.Warn().Err(err).Str("key", key).Msg("lost postgres connection, attempting reconnect")
				if newConn, err := p.connectListener(ctx, channel); err == nil {
					p.logger.Debug().Str("key", key).Msg("successfully reconnected to postgres channel")
					conn = newConn
					continue
				}
				return
			}

			p.logger.Trace().Str("key", key).Interface("payload", notification).Msg("received postgres notification")

			// Parse and broadcast value
			if val, err := strconv.ParseInt(notification.Payload, 10, 64); err == nil {
				listener.mu.Lock()
				for _, ch := range listener.watchers {
					select {
					case ch <- val:
					default:
					}
				}
				listener.mu.Unlock()
			}
		}
	}()

	p.logger.Debug().Str("key", key).Msg("successfully created postgres listener for key")
	listener.conn = conn.Conn()
	p.listeners.Store(key, listener)
	return listener, nil
}

func (p *PostgreSQLConnector) connectListener(ctx context.Context, channel string) (*pgxpool.Conn, error) {
	for {
		if err := ctx.Err(); err != nil {
			p.logger.Debug().Err(err).Str("channel", channel).Msg("stopping postgres listener reconnection due to context termination")
			return nil, err
		}
		p.logger.Trace().Str("channel", channel).Msg("attempting to connect to postgres channel")

		p.connMu.RLock()
		conn, err := p.listenerPool.Acquire(ctx)
		p.connMu.RUnlock()

		if err != nil {
			p.logger.Trace().Err(err).Str("channel", channel).Msg("failed to acquire postgres listener connection, will retry")
			time.Sleep(time.Second * 5)
			continue
		}

		_, err = conn.Exec(ctx, fmt.Sprintf("LISTEN %s", channel))
		if err != nil {
			p.logger.Trace().Err(err).Str("channel", channel).Msg("failed to listen to postgres channel, will retry")
			conn.Release()
			time.Sleep(time.Second * 5)
			continue
		}

		p.logger.Debug().Str("channel", channel).Msg("connected listener to postgres channel")
		return conn, nil
	}
}

func (p *PostgreSQLConnector) getCurrentValue(ctx context.Context, key string) (int64, error) {
	p.logger.Trace().Str("key", key).Msg("proactively getting current value from postgres")
	val, err := p.Get(ctx, ConnectorMainIndex, key, "value")
	if err != nil {
		if common.HasErrorCode(err, common.ErrCodeRecordNotFound) {
			return 0, nil
		}
		return 0, err
	}
	return strconv.ParseInt(val, 10, 64)
}

func (p *PostgreSQLConnector) getWithWildcard(ctx context.Context, index, partitionKey, rangeKey string) (string, error) {
	var query string
	var args []interface{}

	if index == ConnectorReverseIndex {
		query = fmt.Sprintf(`
			SELECT value FROM %s
			WHERE range_key = $1 AND partition_key LIKE $2
			LIMIT 1
		`, p.table)
		args = []interface{}{
			strings.ReplaceAll(rangeKey, "*", "%"),
			strings.ReplaceAll(partitionKey, "*", "%"),
		}
	} else {
		query = fmt.Sprintf(`
			SELECT value FROM %s
			WHERE partition_key = $1 AND range_key LIKE $2
			LIMIT 1
		`, p.table)
		args = []interface{}{
			strings.ReplaceAll(partitionKey, "*", "%"),
			strings.ReplaceAll(rangeKey, "*", "%"),
		}
	}

	p.logger.Debug().Str("query", query).Interface("args", args).Msg("getting item from postgres with wildcard")

	var value string
	err := p.conn.QueryRow(ctx, query, args...).Scan(&value)

	if err == pgx.ErrNoRows {
		return "", common.NewErrRecordNotFound(partitionKey, rangeKey, PostgreSQLDriverName)
	} else if err != nil {
		return "", err
	}

	return value, nil
}

func (p *PostgreSQLConnector) startCleanup(ctx context.Context) {
	// Skip cleanup routine if we're using pg_cron
	if p.cleanupTicker == nil {
		p.logger.Debug().Msg("skipping local cleanup routine (using pg_cron)")
		return
	}

	p.logger.Debug().Msg("starting local expired items cleanup routine")
	for {
		select {
		case <-ctx.Done():
			p.logger.Debug().Msg("stopping cleanup routine due to context cancellation")
			return
		case <-p.cleanupTicker.C:
			if err := p.cleanupExpired(ctx); err != nil {
				p.logger.Error().Err(err).Msg("failed to cleanup expired items")
			}
		}
	}
}

func (p *PostgreSQLConnector) cleanupExpired(ctx context.Context) error {
	p.connMu.RLock()
	defer p.connMu.RUnlock()

	result, err := p.conn.Exec(ctx, fmt.Sprintf(`
		DELETE FROM %s
		WHERE expires_at IS NOT NULL AND expires_at <= NOW() AT TIME ZONE 'UTC'
	`, p.table))
	if err != nil {
		return err
	}

	if rowsAffected := result.RowsAffected(); rowsAffected > 0 {
		p.logger.Debug().Int64("count", rowsAffected).Msg("removed expired items")
	}
	return nil
}

// sanitizeChannelName converts any string into a valid postgres channel name
// postgres identifiers must start with a letter or underscore and can only contain
// letters, digits, and underscores
func sanitizeChannelName(key string) string {
	// Replace any non-alphanumeric character with underscore
	sanitized := strings.Map(func(r rune) rune {
		if (r >= 'a' && r <= 'z') || (r >= 'A' && r <= 'Z') || (r >= '0' && r <= '9') || r == '_' {
			return r
		}
		return '_'
	}, key)

	// Ensure it starts with a letter or underscore
	if len(sanitized) > 0 && !((sanitized[0] >= 'a' && sanitized[0] <= 'z') ||
		(sanitized[0] >= 'A' && sanitized[0] <= 'Z') || sanitized[0] == '_') {
		sanitized = "_" + sanitized
	}

	// Truncate if too long (postgres has a 63-byte limit for identifiers)
	if len(sanitized) > 63 {
		sanitized = sanitized[:63]
	}

	return sanitized
}<|MERGE_RESOLUTION|>--- conflicted
+++ resolved
@@ -25,12 +25,8 @@
 	id            string
 	logger        *zerolog.Logger
 	conn          *pgxpool.Pool
-<<<<<<< HEAD
+	connMu        sync.RWMutex
 	initializer   *common.Initializer
-=======
-	connMu        sync.RWMutex
-	initializer   *util.Initializer
->>>>>>> a3853d27
 	minConns      int32
 	maxConns      int32
 	table         string
@@ -80,11 +76,7 @@
 	// create an Initializer to handle (re)connecting
 	connector.initializer = common.NewInitializer(ctx, &lg, nil)
 
-<<<<<<< HEAD
-	connectTask := common.NewBootstrapTask(fmt.Sprintf("postgres-connect/%s", id), func(ctx context.Context) error {
-=======
-	connectTask := util.NewBootstrapTask(connector.taskId(), func(ctx context.Context) error {
->>>>>>> a3853d27
+	connectTask := common.NewBootstrapTask(connector.taskId(), func(ctx context.Context) error {
 		return connector.connectTask(ctx, cfg)
 	})
 
@@ -465,8 +457,8 @@
 func (p *PostgreSQLConnector) handleConnectionFailure(err error) {
 	if strings.Contains(err.Error(), "connection") {
 		s := p.initializer.State()
-		if s != util.StateInitializing &&
-			s != util.StateRetrying {
+		if s != common.StateInitializing &&
+			s != common.StateRetrying {
 			// p.conn = nil
 			p.logger.Warn().Err(err).Str("state", s.String()).Msg("postgres connection lost; marking connector as failed for reinitialization")
 			p.initializer.MarkTaskAsFailed(p.taskId(), err)
